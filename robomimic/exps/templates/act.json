{
    "algo_name": "act",
    "experiment": {
        "name": "test",
        "validate": false,
        "logging": {
            "terminal_output_to_txt": true,
            "log_tb": true,
            "log_wandb": false,
            "wandb_proj_name": "debug"
        },
        "mse":{},
        "save": {
            "enabled": true,
            "every_n_seconds": null,
            "every_n_epochs": 40,
            "epochs": [],
            "on_best_validation": false,
            "on_best_rollout_return": false,
            "on_best_rollout_success_rate": true
        },
        "epoch_every_n_steps": 500,
        "validation_epoch_every_n_steps": 10,
        "env": null,
        "additional_envs": null,
        "render": false,
        "render_video": true,
        "keep_all_videos": false,
        "video_skip": 5,
        "rollout": {
            "enabled": false,
            "n": 50,
            "horizon": 400,
            "rate": 40,
            "warmstart": 0,
            "terminate_on_success": true
        }
    },
    "train": {
        "data": [{"path" : "/home/krishnans/ngc/DexterousHands/bidexhands/logs/ShadowHandSwitch/ppo/ppo_seed-1/rollouts_100.hdf5"}],
        "load_env_meta": false,
        "output_dir":"../act_trained_models",
        "num_data_workers": 4,
        "hdf5_cache_mode": "low_dim",
        "hdf5_use_swmr": true,
        "hdf5_load_next_obs": false,
        "hdf5_normalize_obs": false,
        "hdf5_filter_key": null,
        "seq_length": 10,
        "pad_seq_length": true,
        "frame_stack": 1,
        "pad_frame_stack": true,
        "dataset_keys": [
            "actions"
        ],
        "action_keys": ["actions"],
<<<<<<< HEAD
        "action_config": {"actions": {"type": "continuous", "dim": 52, "normalization": "min_max"}},
=======
        "action_config": {"actions": {"type": "continuous", "dim": 22, "normalization": "min_max"}},
>>>>>>> 78a63349
        "goal_mode": null,
        "cuda": true,
        "batch_size": 100,
        "num_epochs": 10000,
        "seed": 1
    },
    "algo": {
        "optim_params": {
            "policy": {
                "optimizer_type": "adamw",
                "learning_rate": {
                    "initial": 0.00005,
                    "decay_factor": 1,
                    "epoch_schedule": [
                        100
                    ],
                    "scheduler_type": "linear"
                },
                "regularization": {
                    "L2": 0.0001
                }
            }
        },
        "loss": {
            "l2_weight": 0.0,
            "l1_weight": 1.0,
            "cos_weight": 0.0
        },
        "act": {
            "hidden_dim": 512,
            "dim_feedforward": 3200,
            "backbone": "resnet18",
            "enc_layers": 4,
            "dec_layers": 7,
            "nheads": 8,
            "latent_dim": 32,
            "kl_weight": 10,
            "vq": true,
            "vq_dim": 64,
            "vq_class": 512
        }
    },
    "observation": {
        "modalities": {
            "obs": {
                "low_dim": [
                    "left_fingertip_force", 
                    "left_fingertip_state",
                    "left_hand_action",
                    "left_hand_dof_force",
                    "left_hand_dof_pos",
                    "left_hand_dof_vel",
                    "left_hand_euler",
                    "left_hand_pos",
                    "object_angvel",
                    "object_linvel",
                    "object_pose",
                    "right_fingertip_force",
                    "right_fingertip_state",
                    "right_hand_action",
                    "right_hand_dof_force",
                    "right_hand_dof_pos",
                    "right_hand_dof_vel",
                    "right_hand_euler",
                    "right_hand_pos"
                ],
                "rgb": ["fixed_camera"],
                "depth": [],
                "scan": []
            },
            "goal": {
                "low_dim": [],
                "rgb": [],
                "depth": [],
                "scan": []
            }
        },
        "encoder": {
            "low_dim": {
                "core_class": null,
                "core_kwargs": {},
                "obs_randomizer_class": null,
                "obs_randomizer_kwargs": {}
            },
            "rgb": {
                "core_class": "VisualCore",
                "core_kwargs": {
                    "feature_dimension": 64,
                    "backbone_class": "ResNet18Conv",
                    "backbone_kwargs": {
                        "pretrained": false,
                        "input_coord_conv": false
                    },
                    "pool_class": "SpatialSoftmax",
                    "pool_kwargs": {
                        "num_kp": 32,
                        "learnable_temperature": false,
                        "temperature": 1.0,
                        "noise_std": 0.0
                    }
                },
                "obs_randomizer_class": "CropRandomizer",
                "obs_randomizer_kwargs": {
                    "crop_height": 200,
                    "crop_width": 200,
                    "num_crops": 1,
                    "pos_enc": false
                }
            },
            "depth": {
                "core_class": "VisualCore",
                "core_kwargs": {},
                "obs_randomizer_class": null,
                "obs_randomizer_kwargs": {}
            },
            "scan": {
                "core_class": "ScanCore",
                "core_kwargs": {},
                "obs_randomizer_class": null,
                "obs_randomizer_kwargs": {}
            }
        }
    }
}<|MERGE_RESOLUTION|>--- conflicted
+++ resolved
@@ -37,7 +37,15 @@
         }
     },
     "train": {
-        "data": [{"path" : "/home/krishnans/ngc/DexterousHands/bidexhands/logs/ShadowHandSwitch/ppo/ppo_seed-1/rollouts_100.hdf5"}],
+        "data": [{
+                "path": "/home/krishnans/lustre/datasets/bidex_scissors/rollouts_1000.hdf5",
+		"weight": 0.5
+            }, 
+	    {
+                "path": "/home/krishnans/lustre/datasets/bidex_switch/rollouts_1000.hdf5",
+		"weight": 0.5
+            }
+	],
         "load_env_meta": false,
         "output_dir":"../act_trained_models",
         "num_data_workers": 4,
@@ -54,11 +62,7 @@
             "actions"
         ],
         "action_keys": ["actions"],
-<<<<<<< HEAD
         "action_config": {"actions": {"type": "continuous", "dim": 52, "normalization": "min_max"}},
-=======
-        "action_config": {"actions": {"type": "continuous", "dim": 22, "normalization": "min_max"}},
->>>>>>> 78a63349
         "goal_mode": null,
         "cuda": true,
         "batch_size": 100,
